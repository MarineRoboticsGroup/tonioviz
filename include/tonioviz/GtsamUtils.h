/**
 * @file GtsamUtils.cpp
 * @brief Utility functions for interacting with GTSAM objects.
 * @author Tonio Teran, teran@mit.edu
 * Copyright 2020 The Ambitious Folks of the MRG
 */

#ifndef TONIOVIZ_GTSAMUTILS_H_
#define TONIOVIZ_GTSAMUTILS_H_

<<<<<<< HEAD
#include <gtsam/nonlinear/ISAM2.h>
#include <gtsam/nonlinear/NonlinearFactorGraph.h>
#include <gtsam/slam/dataset.h>

#include <string>

#include "tonioviz/DataUtils.h"
=======
#include <gtsam/nonlinear/Values.h>

#include <vector>

#include "tonioviz/Visualizer.h"
>>>>>>> 698bfb87

namespace mrg {

/**
 * TODO(alan) Implement me. But I'll lend you a hand for the moment.
 */

/**
 * @brief Builds vector of visualization poses to pass directly onto visualizer.
 * @param[in] values   GTSAM struct with the poses to extract.
 * @param[in] length   Length of the pose axes.
 * @param[in] width    Width of the pose axes.
 * @param[in] c        Character with which poses were stored inside `values`.
 * @param[in] is3d     Whether to deal with Pose3 (otherwise assumes Pose2).
 *
 * Assumptions: the poses were store with increasing indices, starting from 0,
 * and without skipping an number.
 */
std::vector<VizPose> GetVizPoses(const gtsam::Values& values,
                                 const double length = 0.1,
                                 const double width = 2.0,
                                 const unsigned char c = 'x',
                                 const bool is3d = true);

/**
 * @brief Writes current values of variables inside isam object to a g2o file
 * and then visualizes the contents of the g2o file
 *
 * @param isam the isam object to visualize all current estimates of
 * @param output_file the filepath where the saved g2o representation of the
 * estimates will be kept
 */
void visualize_isam_estimates(gtsam::ISAM2 isam, std::string output_file);

}  // namespace mrg

#endif  // TONIOVIZ_GTSAMUTILS_H_<|MERGE_RESOLUTION|>--- conflicted
+++ resolved
@@ -8,27 +8,18 @@
 #ifndef TONIOVIZ_GTSAMUTILS_H_
 #define TONIOVIZ_GTSAMUTILS_H_
 
-<<<<<<< HEAD
+#include <string>
+#include <vector>
+
+#include <gtsam/nonlinear/Values.h>
+#include <gtsam/slam/dataset.h>
+#include <gtsam/slam/dataset.h>
 #include <gtsam/nonlinear/ISAM2.h>
-#include <gtsam/nonlinear/NonlinearFactorGraph.h>
-#include <gtsam/slam/dataset.h>
-
-#include <string>
 
 #include "tonioviz/DataUtils.h"
-=======
-#include <gtsam/nonlinear/Values.h>
-
-#include <vector>
-
 #include "tonioviz/Visualizer.h"
->>>>>>> 698bfb87
 
 namespace mrg {
-
-/**
- * TODO(alan) Implement me. But I'll lend you a hand for the moment.
- */
 
 /**
  * @brief Builds vector of visualization poses to pass directly onto visualizer.

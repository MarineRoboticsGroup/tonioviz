--- conflicted
+++ resolved
@@ -191,24 +191,15 @@
       left_cam.Activate();
       glColor3f(1.0, 1.0, 1.0);
 
-<<<<<<< HEAD
-      imageTexture.Upload(imgL_.data, GL_BGR, GL_UNSIGNED_BYTE);
-      imageTexture.RenderToViewport();
-=======
+
       vizmtx_.lock();
       imageTexture1.Upload(imgL_.data, GL_BGR, GL_UNSIGNED_BYTE);
       vizmtx_.unlock();
       imageTexture1.RenderToViewport();
->>>>>>> 60ae7aeb
 
       if (p_.mode == VisualizerMode::STEREO || p_.mode == VisualizerMode::TRIO) {
         right_cam.Activate();
         glColor3f(1.0, 1.0, 1.0);
-
-<<<<<<< HEAD
-        imageTexture.Upload(imgR_.data, GL_BGR, GL_UNSIGNED_BYTE);
-        imageTexture.RenderToViewport();
-=======
         vizmtx_.lock();
         imageTexture2.Upload(imgR_.data, GL_BGR, GL_UNSIGNED_BYTE);
         vizmtx_.unlock();
@@ -223,7 +214,6 @@
           vizmtx_.unlock();
           imageTexture3.RenderToViewport();
         }
->>>>>>> 60ae7aeb
       }
 
     }
@@ -428,13 +418,8 @@
   Eigen::MatrixXd points(num_points, 2);
 
   auto row_idx{0};
-<<<<<<< HEAD
-  for (auto& landmark : landmarks_) {
-    points.row(row_idx) << landmark.block(0, 0, 2, 1).transpose();
-=======
   for (auto& landmark : landmarks_){
     points.row(row_idx) << landmark.lmPos.block(0, 0, 2, 1).transpose();
->>>>>>> 60ae7aeb
     row_idx++;
   }
   for (auto& pose_vec : pose_vectors_) {

/**
 * @file GtsamUtils.cpp
 * @brief Utility functions for interacting with GTSAM objects.
 * @author Tonio Teran, teran@mit.edu
 * Copyright 2020 The Ambitious Folks of the MRG
 */

#include "tonioviz/GtsamUtils.h"

#include <gtsam/geometry/Pose2.h>
#include <gtsam/geometry/Pose3.h>
#include <gtsam/inference/Symbol.h>

namespace mrg {

/**
 * TODO(alan) Implement me.
 */

<<<<<<< HEAD
void visualize_isam_estimates(gtsam::ISAM2 isam, std::string output_file) {
  // TODO (alan) finish this function

  // get value estimates and corresponding graph
  gtsam::Values curr_estimate = isam.calculateEstimate();
  gtsam::NonlinearFactorGraph graph = isam.getFactorsUnsafe();

  // write all info to g2o file
  gtsam::writeG2o(graph, curr_estimate, output_file);

  // visualize contents of file
  VisualizeG2o(output_file);

=======
std::vector<VizPose> GetVizPoses(const gtsam::Values& values,
                                 const double length, const double width,
                                 const unsigned char c, const bool is3d) {
  std::vector<VizPose> vposes;
  vposes.reserve(values.size());

  size_t counter = 0;
  while (values.exists(gtsam::Symbol(c, counter))) {
    Eigen::Matrix4d pose = Eigen::Matrix4d::Identity();

    if (is3d) {  // gtsam::Pose3
      gtsam::Pose3 pose3 = values.at<gtsam::Pose3>(gtsam::Symbol(c, counter));
      pose = pose3.matrix();
    } else {  // gtsam::Pose2
      gtsam::Pose2 pose2 = values.at<gtsam::Pose2>(gtsam::Symbol(c, counter));
      Eigen::Matrix3d pose2mat = pose2.matrix();
      // Set rotation part and translation part.
      pose.block(0, 0, 2, 2) = pose2mat.block(0, 0, 2, 2);
      pose.block(0, 3, 2, 1) = pose2mat.block(0, 2, 2, 1);
    }

    vposes.push_back(std::make_tuple(pose, length, width));
    counter++;
  }

  return vposes;
>>>>>>> 698bfb87
}

}  // namespace mrg<|MERGE_RESOLUTION|>--- conflicted
+++ resolved
@@ -17,7 +17,6 @@
  * TODO(alan) Implement me.
  */
 
-<<<<<<< HEAD
 void visualize_isam_estimates(gtsam::ISAM2 isam, std::string output_file) {
   // TODO (alan) finish this function
 
@@ -30,8 +29,8 @@
 
   // visualize contents of file
   VisualizeG2o(output_file);
+}
 
-=======
 std::vector<VizPose> GetVizPoses(const gtsam::Values& values,
                                  const double length, const double width,
                                  const unsigned char c, const bool is3d) {
@@ -58,7 +57,6 @@
   }
 
   return vposes;
->>>>>>> 698bfb87
 }
 
 }  // namespace mrg